import scipy, numpy, typing, numbers
from openvqe.objective import Objective
from .optimizer_base import Optimizer
from openvqe.circuit.gradient import grad
from ._scipy_containers import _EvalContainer, _GradContainer
from collections import namedtuple
import copy


SciPyReturnType = namedtuple('SciPyReturnType', 'energy angles history scipy_output')

class OptimizerSciPy(Optimizer):
    gradient_free_methods = ['Nelder-Mead', 'COBYLA', 'Powell', 'SLSQP']
    gradient_based_methods = ['L-BFGS-B', 'BFGS', 'CG', 'dogleg', 'TNC']

    @classmethod
    def available_methods(cls):
        """
        :return: All tested available methods
        """
        return cls.gradient_free_methods + cls.gradient_based_methods

<<<<<<< HEAD

    def __init__(self, method: str = "L-BFGS-B", tol: numbers.Real = 1.e-3, method_options=None, method_bounds=None,
                 method_constraints=None, use_gradient: bool = None, **kwargs):
=======
    def __init__(self, method: str = "L-BFGS-B", tol: numbers.Real = None, method_options=None, method_bounds=None,
                 method_constraints=None, silent :bool = True, use_gradient: bool = None, **kwargs):
>>>>>>> b990f6d0
        """
        Optimize a circuit to minimize a given objective using scipy
        See the Optimizer class for all other parameters to initialize
        :param method: The scipy method passed as string
        :param use_gradient: do gradient based optimization
        :param tol: See scipy documentation for the method you picked
        :param method_options: See scipy documentation for the method you picked
        :param method_bounds: See scipy documentation for the method you picked
        :param method_constraints: See scipy documentation for the method you picked
        :param silent: if False the optimizer print out all evaluated energies
        :param use_gradient: select if gradients shall be used. Can be done automatically for most methods
        """
        super().__init__(**kwargs)
        self.method = method.upper()
        self.tol = tol
        self.method_options = method_options
        self.method_bounds = method_bounds
        self.silent = silent
        if use_gradient is None:
            if method in self.gradient_based_methods:
                self.use_gradient = True
            elif method in self.gradient_free_methods:
                self.use_gradient = False
            else:
                self.use_gradient = True
        else:
            self.use_gradient = use_gradient

        if method_options is None:
            self.method_options = {'maxiter': self.maxiter}
        else:
            self.method_options = method_options
            if 'maxiter' not in method_options:
                self.method_options['maxiter'] = self.maxiter

        if method_constraints is None:
            self.method_constraints = ()
        else:
            self.method_constraints = method_constraints

    def __get_eval_function(self, simulator) -> _EvalContainer:
        if self.samples is None:
            return simulator.simulate_objective
        else:
            return lambda objective : simulator.measure_objective(objective=objective, samples=self.samples)

    def __call__(self, objective: Objective,
                 initial_values: typing.Dict[str, numbers.Number] = None,
                 reset_history: bool = True) -> SciPyReturnType:
        """
        Optimizes with scipi and gives back the optimized angles
        Get the optimized energies over the history
        :param objective: The openvqe Objective to minimize
        :param initial_values: initial values for the objective
        :param return_scipy_output: chose if the full scipy output shall be returned
        :param reset_history: reset the history before optimization starts (has no effect if self.save_history is False)
        :return: tuple of optimized energy ,optimized angles and scipy output
        """

        if self.save_history and reset_history:
            self.reset_history()

        # Need that for now to avoid compiler issues with gradients
        if self.use_gradient:
            copy_objective = copy.deepcopy(objective)

        simulator = self.initialize_simulator(self.samples)

        # Generate the function that evaluates <O>
        sim_eval = self.__get_eval_function(simulator=simulator)

        # Extract initial values
        angles = initial_values
        if angles is None:
            angles = objective.extract_parameters()

        # Transform the initial value directory into (ordered) arrays
        param_keys, param_values = zip(*angles.items())
        param_values = numpy.array(param_values)

        # Make E, grad E
        dE = None
        Es = []
        E = _EvalContainer(objective=objective,
                           param_keys=param_keys,
                           eval=sim_eval,
                           save_history=self.save_history,
                           silent=self.silent)
        if self.use_gradient:
            dO = grad(objective)
            dE = _GradContainer(objective=dO, param_keys=param_keys, eval=sim_eval,
                                save_history=self.save_history, silent=self.silent)

        bounds = None
        if self.method_bounds is not None:
            names, bounds = zip(*self.method_bounds.items())
            assert (names == param_keys)

        res = scipy.optimize.minimize(E, param_values, jac=dE,
                                      args=(Es,),
                                      method=self.method, tol=self.tol,
                                      bounds=bounds,
                                      constraints=self.method_constraints,
                                      options=self.method_options)

        if self.save_history:
            self.history.energies = E.history
            self.history.angles = E.history_angles
            if self.use_gradient:
                self.history.gradients = dE.history

        E_final = res.fun
        angles_final = dict((param_keys[i], res.x[i]) for i in range(len(param_keys)))

        return SciPyReturnType(energy=E_final, angles=angles_final, history=self.history, scipy_output=res)

def available_methods():
    """
    Convenience
    :return: Available methods of the scipy optimizer (lists all gradient free and gradient based methods)
    """
    return OptimizerSciPy.available_methods()

def minimize(objective: Objective,
             initial_values: typing.Dict[str, numbers.Real] = None,
             samples: int = None,
             maxiter: int = 100,
             simulator: type = None,
             method: str = "L-BFGS-B",
             tol: float = 1.e-3,
             method_options: dict = None,
             method_bounds: typing.Dict[str, numbers.Real] = None,
             method_constraints=None,
             save_history: bool = True,
             silent: bool = True) -> SciPyReturnType:
    """
    Call this if you don't like objects
    :param objective: The openvqe Objective to minimize
    :param initial_values: initial values for the objective
<<<<<<< HEAD
    :param samples: Number of samples to measure in each simulators run (None means full wavefunction simulation)
    :param maxiter: maximum number of iterations (can also be set over method_options)
    Note that some SciPy optimizers also accept 'maxfun' which is the maximum number of function evaluation
    You might consider massing down that keyword in the method_options dictionary
    :param simulator: The simulators you want to use (None -> automatically assigned)
=======
    :param samples: Number of samples to measure in each simulator run (None means full wavefunction simulation)
    :param maxiter: maximum number of iterations (can also be set over method_options)
    :param simulator: The simulator you want to use (None -> automatically assigned)
>>>>>>> c0cf0e3d080304a742c9bca7e2d6f43afdd466dd
    :param method: The scipy method passed as string
    :param tol: See scipy documentation for the method you picked
    :param method_options: See scipy documentation for the method you picked
    :param method_bounds: See scipy documentation for the method you picked
    Give in the same format as parameters/initial_values: Dict[str, float]
    :param return_dictionary: return results as dictionary instead of tuples
    :param method_constraints: See scipy documentation for the method you picked
    :param silent: If False the optimizer prints out evaluated energies
    :return: Named Tuple with: Optimized Energy, optimized angles, history (if return_history is True, scipy_output (if return_scipy_output is True)
    """
    optimizer = OptimizerSciPy(save_history=save_history,
                               samples=samples,
                               maxiter=maxiter,
                               method=method,
                               method_options=method_options,
                               method_bounds=method_bounds,
                               method_constraints=method_constraints,
                               silent=silent,
                               simulator=simulator,
                               tol=tol)

    return optimizer(objective=objective, initial_values=initial_values)


<|MERGE_RESOLUTION|>--- conflicted
+++ resolved
@@ -20,14 +20,8 @@
         """
         return cls.gradient_free_methods + cls.gradient_based_methods
 
-<<<<<<< HEAD
-
-    def __init__(self, method: str = "L-BFGS-B", tol: numbers.Real = 1.e-3, method_options=None, method_bounds=None,
-                 method_constraints=None, use_gradient: bool = None, **kwargs):
-=======
     def __init__(self, method: str = "L-BFGS-B", tol: numbers.Real = None, method_options=None, method_bounds=None,
                  method_constraints=None, silent :bool = True, use_gradient: bool = None, **kwargs):
->>>>>>> b990f6d0
         """
         Optimize a circuit to minimize a given objective using scipy
         See the Optimizer class for all other parameters to initialize
@@ -167,17 +161,11 @@
     Call this if you don't like objects
     :param objective: The openvqe Objective to minimize
     :param initial_values: initial values for the objective
-<<<<<<< HEAD
     :param samples: Number of samples to measure in each simulators run (None means full wavefunction simulation)
     :param maxiter: maximum number of iterations (can also be set over method_options)
     Note that some SciPy optimizers also accept 'maxfun' which is the maximum number of function evaluation
     You might consider massing down that keyword in the method_options dictionary
     :param simulator: The simulators you want to use (None -> automatically assigned)
-=======
-    :param samples: Number of samples to measure in each simulator run (None means full wavefunction simulation)
-    :param maxiter: maximum number of iterations (can also be set over method_options)
-    :param simulator: The simulator you want to use (None -> automatically assigned)
->>>>>>> c0cf0e3d080304a742c9bca7e2d6f43afdd466dd
     :param method: The scipy method passed as string
     :param tol: See scipy documentation for the method you picked
     :param method_options: See scipy documentation for the method you picked
