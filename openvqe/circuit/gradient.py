--- conflicted
+++ resolved
@@ -4,9 +4,8 @@
 from openvqe.circuit.compiler import compile_trotterized_gate
 from openvqe.objective import Objective
 from openvqe import OpenVQEException
-<<<<<<< HEAD
-from openvqe import copy
-from openvqe import numpy as np
+import copy
+import numpy as np
 from openvqe.circuit.variable import Variable,Transform,has_variable,Add,Sub,Inverse,Pow,Mul,Div,Sqr
 
 def __weight_chain(par,variable):
@@ -102,10 +101,7 @@
 
     else:
         raise OpenVQEException('sorry, only functions with up to two arguments are supported at present')
-=======
-import copy
-import numpy
->>>>>>> fa277708
+
 
 
 def grad(obj, variables=None):
