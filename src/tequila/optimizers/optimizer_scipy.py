--- conflicted
+++ resolved
@@ -150,11 +150,7 @@
                     raise TequilaException('Sorry, QNG and hessian not yet tested together.')
 
                 combos = get_qng_combos(objective, initial_values=initial_values, backend=self.backend,
-<<<<<<< HEAD
-                                        samples=self.samples, noise=self.noise)
-=======
                                         samples=self.samples, noise=self.noise,device=self.device)
->>>>>>> 830e0966
                 dE = _QngContainer(combos=combos, param_keys=param_keys, passive_angles=passive_angles)
                 infostring += "{:15} : QNG {}\n".format("gradient", dE)
             else:
