--- conflicted
+++ resolved
@@ -307,9 +307,6 @@
                    "variables = {}".format(len(ev), unique, argstring.strip().rstrip(','), variables)
 
     def __call__(self, variables = None, *args, **kwargs):
-<<<<<<< HEAD
-        return to_float(self.transformation(*[Ei(variables) for Ei in self.args]))
-=======
         # avoid multiple evaluations
         evaluated = {}
         ev_array = []
@@ -321,7 +318,6 @@
                 expval_result = evaluated[E]
             ev_array.append(evaluated[E])
         return self.transformation(*ev_array)
->>>>>>> 1d111a1d
 
 
 def ExpectationValue(U, H, *args, **kwargs) -> Objective:
